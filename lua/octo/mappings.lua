--- conflicted
+++ resolved
@@ -22,11 +22,7 @@
     local buffer = octo_buffers[bufnr]
     local repo = buffer.repo
     if repo then
-<<<<<<< HEAD
-      require("octo.telescope.menu").issues(repo)
-=======
       require("octo.telescope.menu").issues { repo = repo }
->>>>>>> 70f53f1c
     end
   end,
   checkout_pr = function()
@@ -51,11 +47,7 @@
     require("octo.commands").remove_user "reviewer"
   end,
   reload = function()
-<<<<<<< HEAD
-    require("octo.commands").reload()
-=======
     vim.cmd [[e!]]
->>>>>>> 70f53f1c
   end,
   open_in_browser = function()
     require("octo.navigation").open_in_browser()
@@ -64,11 +56,7 @@
     require("octo.commands").copy_url()
   end,
   create_label = function()
-<<<<<<< HEAD
-    require("octo.commands").add_create()
-=======
     require("octo.commands").create_label()
->>>>>>> 70f53f1c
   end,
   add_label = function()
     require("octo.commands").add_label()
