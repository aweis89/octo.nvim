local CommentMetadata = require("octo.model.comment-metadata").CommentMetadata
local ThreadMetadata = require("octo.model.thread-metadata").ThreadMetadata
local BodyMetadata = require("octo.model.body-metadata").BodyMetadata
local TitleMetadata = require("octo.model.title-metadata").TitleMetadata
local constants = require "octo.constants"
local config = require "octo.config"
local utils = require "octo.utils"
local folds = require "octo.folds"
local bubbles = require "octo.ui.bubbles"
local vim = vim

local M = {}

function M.write_block(bufnr, lines, line, mark)
  bufnr = bufnr or vim.api.nvim_get_current_buf()
  line = line or vim.api.nvim_buf_line_count(bufnr) + 1
  mark = mark or false

  if type(lines) == "string" then
    lines = vim.split(lines, "\n", true)
  end

  -- write content lines
  vim.api.nvim_buf_set_lines(bufnr, line - 1, line - 1 + #lines, false, lines)

  -- set extmarks
  if mark then
    -- (empty line) start ext mark at 0
    -- start line
    -- ...
    -- end line
    -- (empty line)
    -- (empty line) end ext mark at 0
    --
    -- (except for title where we cant place initial mark on line -1)

    local start_line = line
    local end_line = line
    local count = start_line + #lines
    for i = count, start_line, -1 do
      local text = vim.fn.getline(i) or ""
      if "" ~= text then
        end_line = i
        break
      end
    end

    return vim.api.nvim_buf_set_extmark(bufnr, constants.OCTO_COMMENT_NS, math.max(0, start_line - 1 - 1), 0, {
      end_line = math.min(end_line + 2 - 1, vim.api.nvim_buf_line_count(bufnr)),
      end_col = 0,
    })
  end
end

local function add_details_line(details, label, value, kind)
  if type(value) == "function" then
    value = value()
  end
  if value ~= vim.NIL and value ~= nil then
    if kind == "date" then
      value = utils.format_date(value)
    end
    local vt = { { label .. ": ", "OctoDetailsLabel" } }
    if kind == "label" then
      vim.list_extend(vt, bubbles.make_label_bubble(value.name, value.color, { right_margin_width = 1 }))
    elseif kind == "labels" then
      for _, v in ipairs(value) do
        if v ~= vim.NIL and v ~= nil then
          vim.list_extend(vt, bubbles.make_label_bubble(v.name, v.color, { right_margin_width = 1 }))
        end
      end
    else
      vim.list_extend(vt, { { tostring(value), "OctoDetailsValue" } })
    end
    table.insert(details, vt)
  end
end

function M.write_repo(bufnr, repo)
  bufnr = bufnr or vim.api.nvim_get_current_buf()

  local details = {}

  -- clear virtual texts
  vim.api.nvim_buf_clear_namespace(bufnr, constants.OCTO_REPO_VT_NS, 0, -1)

  add_details_line(details, "Name", repo.nameWithOwner)
  add_details_line(details, "Description", repo.description)
  local defaultBranchRefName
  if repo.defaultBranchRef == vim.NIL then
    defaultBranchRefName = nil
  else
    defaultBranchRefName = repo.defaultBranchRef.name
  end
  add_details_line(details, "Default branch", defaultBranchRefName)
  add_details_line(details, "URL", repo.url)
  add_details_line(details, "Homepage URL", function()
    if not utils.is_blank(repo.homepageUrl) then
      return repo.homepageUrl
    else
      return nil
    end
  end)
  add_details_line(details, "Stars", repo.stargazerCount)
  add_details_line(details, "Forks", repo.forkCount)
  add_details_line(details, "Size", repo.diskUsage)
  add_details_line(details, "Created at", repo.createdAt, "date")
  add_details_line(details, "Updated at", repo.updatedAt, "date")
  add_details_line(details, "Pushed at", repo.pushedAt, "date")
  add_details_line(details, "Forked from", function()
    if repo.isFork and repo.parent ~= vim.NIL then
      return repo.parent.nameWithOwner
    else
      return nil
    end
  end)
  add_details_line(details, "Archived", repo.isArchived, "boolean")
  add_details_line(details, "Disabled", repo.isDisabled, "boolean")
  add_details_line(details, "Empty", repo.isEmpty, "boolean")
  add_details_line(details, "Private", repo.isPrivate, "boolean")
  add_details_line(details, "Belongs to Org", repo.isInOrganization, "boolean")
  add_details_line(details, "Locked", function()
    if repo.isLocked == "true" and utils.is_blank(repo.lockReason) then
      return repo.lockReason
    else
      return nil
    end
  end)
  add_details_line(details, "Mirrored from", function()
    if repo.isMirror == "true" then
      return repo.mirrorUrl
    else
      return nil
    end
  end)
  add_details_line(details, "Security Policy", function()
    if repo.isSecurityPolicyEnabled == "true" then
      return repo.securityPolicyUrl
    else
      return nil
    end
  end)
  add_details_line(details, "Projects URL", function()
    if repo.hasProjectsEnabled == "true" then
      return repo.projectsUrl
    else
      return nil
    end
  end)
  add_details_line(details, "Primary language", repo.primaryLanguage, "label")
  add_details_line(details, "Languages", repo.languages.nodes, "labels")

  -- write #details + empty lines
  local line = 1
  local empty_lines = {}
  for _ = 1, #details + 1 do
    table.insert(empty_lines, "")
  end
  M.write_block(bufnr, empty_lines, line)
  for _, d in ipairs(details) do
    M.write_virtual_text(bufnr, constants.OCTO_REPO_VT_NS, line - 1, d)
    line = line + 1
  end

  if defaultBranchRefName ~= nil then
    utils.get_file_contents(repo.nameWithOwner, defaultBranchRefName, "README.md", function(lines)
      if vim.api.nvim_buf_is_valid(bufnr) then
        vim.api.nvim_buf_set_lines(bufnr, -1, -1, false, lines)
        vim.api.nvim_buf_set_option(bufnr, "modified", false)
      end
    end)
  end
end

function M.write_title(bufnr, title, line)
  local title_mark = M.write_block(bufnr, { title, "" }, line, true)
  vim.api.nvim_buf_add_highlight(bufnr, -1, "OctoIssueTitle", 0, 0, -1)
  local buffer = octo_buffers[bufnr]
  if buffer then
    buffer.titleMetadata = TitleMetadata:new {
      savedBody = title,
      body = title,
      dirty = false,
      extmark = tonumber(title_mark),
    }
  end
end

function M.write_state(bufnr, state, number)
  bufnr = bufnr or vim.api.nvim_get_current_buf()
  local buffer = octo_buffers[bufnr]
  state = state or buffer.node.state
  number = number or buffer.number

  -- clear virtual texts
  vim.api.nvim_buf_clear_namespace(bufnr, constants.OCTO_TITLE_VT_NS, 0, -1)

  -- title virtual text
  local title_vt = {
    { tostring(number), "OctoIssueId" },
    { string.format(" [%s] ", state), utils.state_hl_map[state] },
  }

  -- PR virtual text
  if buffer and buffer:isPullRequest() then
    if buffer.node.isDraft then
      table.insert(title_vt, { "[DRAFT] ", "OctoStateDraftFloat" })
    end
  end
  vim.api.nvim_buf_set_virtual_text(bufnr, constants.OCTO_TITLE_VT_NS, 0, title_vt, {})
end

function M.write_body(bufnr, issue, line)
  local body = utils.trim(issue.body)
  if vim.startswith(body, constants.NO_BODY_MSG) or utils.is_blank(body) then
    body = " "
  end
  local description = body:gsub("\r\n", "\n")
  local lines = vim.split(description, "\n", true)
  vim.list_extend(lines, { "" })
  local desc_mark = M.write_block(bufnr, lines, line, true)
  local buffer = octo_buffers[bufnr]
  if buffer then
    buffer.bodyMetadata = BodyMetadata:new {
      savedBody = description,
      body = description,
      dirty = false,
      extmark = desc_mark,
      viewerCanUpdate = issue.viewerCanUpdate,
    }
  end
end

function M.write_reactions(bufnr, reaction_groups, line)
  -- clear namespace and set vt
  vim.api.nvim_buf_clear_namespace(bufnr, constants.OCTO_REACTIONS_VT_NS, line - 1, line + 1)

  local reactions_count = utils.count_reactions(reaction_groups)
  if reactions_count > 0 then
    local reactions_vt = {}
    for _, group in ipairs(reaction_groups) do
      if group.users.totalCount > 0 then
        local icon = utils.reaction_map[group.content]
        local bubble = bubbles.make_reaction_bubble(icon, group.viewerHasReacted)
        vim.list_extend(reactions_vt, bubble)
        table.insert(reactions_vt, { " " .. group.users.totalCount .. " ", "NormalFront" })
      end
    end
    M.write_virtual_text(bufnr, constants.OCTO_REACTIONS_VT_NS, line - 1, reactions_vt)
    return line
  else
    return nil
  end
end

function M.write_details(bufnr, issue, update)
  -- clear virtual texts
  vim.api.nvim_buf_clear_namespace(bufnr, constants.OCTO_DETAILS_VT_NS, 0, -1)

  local details = {}
  local buffer = octo_buffers[bufnr]

  -- repo
  local repo_vt = {
    { "Repo: ", "OctoDetailsLabel" },
    { " " .. utils.parse_url(issue.url), "OctoDetailsValue" },
  }
  table.insert(details, repo_vt)

  -- author
  local author_vt = { { "Created by: ", "OctoDetailsLabel" } }
  local author_bubble = bubbles.make_user_bubble(issue.author.login, issue.viewerDidAuthor)

  vim.list_extend(author_vt, author_bubble)
  table.insert(details, author_vt)

  add_details_line(details, "Created", issue.createdAt, "date")
  if issue.state == "CLOSED" then
    add_details_line(details, "Closed", issue.closedAt, "date")
  else
    add_details_line(details, "Updated", issue.updatedAt, "date")
  end

  -- assignees
  local assignees_vt = {
    { "Assignees: ", "OctoDetailsLabel" },
  }
  if issue.assignees and #issue.assignees.nodes > 0 then
    for _, assignee in ipairs(issue.assignees.nodes) do
      local user_bubble = bubbles.make_user_bubble(assignee.login, assignee.isViewer, { margin_width = 1 })
      vim.list_extend(assignees_vt, user_bubble)
    end
  else
    table.insert(assignees_vt, { "No one assigned ", "OctoMissingDetails" })
  end
  table.insert(details, assignees_vt)

  -- projects
  if issue.projectCards and #issue.projectCards.nodes > 0 then
    local projects_vt = {
      { "Projects: ", "OctoDetailsLabel" },
    }
    --local project_color = vim.fn.synIDattr(vim.fn.synIDtrans(vim.fn.hlID("NormalFloat")), "bg#"):sub(2)
    --local column_color = vim.fn.synIDattr(vim.fn.synIDtrans(vim.fn.hlID("Comment")), "fg#"):sub(2)
    for _, card in ipairs(issue.projectCards.nodes) do
      if card.column ~= vim.NIL then
        table.insert(projects_vt, { card.column.name })
        table.insert(projects_vt, { " (", "OctoDetailsLabel" })
        table.insert(projects_vt, { card.project.name })
        table.insert(projects_vt, { ")", "OctoDetailsLabel" })
      end
    end
    table.insert(details, projects_vt)
  end

  -- projects v2
  if issue.projectItems and #issue.projectItems.nodes > 0 then
    local projects_vt = {
      { "Projects (v2): ", "OctoDetailsLabel" },
    }
    --local project_color = vim.fn.synIDattr(vim.fn.synIDtrans(vim.fn.hlID("NormalFloat")), "bg#"):sub(2)
    --local column_color = vim.fn.synIDattr(vim.fn.synIDtrans(vim.fn.hlID("Comment")), "fg#"):sub(2)
    for idx, item in ipairs(issue.projectItems.nodes) do
      if item.project ~= vim.NIL then
        if idx >= 2 then
          table.insert(projects_vt, { ", " })
        end

        local status = nil

        for _, fieldValues in ipairs(item.fieldValues.nodes) do
          if fieldValues.field ~= nil and fieldValues.field.name == "Status" then
            status = fieldValues.name
          end
        end

        if status == nil then
          table.insert(projects_vt, { "No status", "OctoRed" })
        else
          table.insert(projects_vt, { status })
        end

        table.insert(projects_vt, { " (", "OctoDetailsLabel" })
        table.insert(projects_vt, { item.project.title })
        table.insert(projects_vt, { ")", "OctoDetailsLabel" })
      end
    end
    table.insert(details, projects_vt)
  end

  -- milestones
  local ms = issue.milestone
  local milestone_vt = {
    { "Milestone: ", "OctoDetailsLabel" },
  }
  if ms ~= nil and ms ~= vim.NIL then
    table.insert(milestone_vt, { ms.title, "OctoDetailsValue" })
    table.insert(milestone_vt, { string.format(" (%s)", utils.state_message_map[ms.state]), "OctoDetailsValue" })
  else
    table.insert(milestone_vt, { "No milestone", "OctoMissingDetails" })
  end
  table.insert(details, milestone_vt)

  -- labels
  local labels_vt = {
    { "Labels: ", "OctoDetailsLabel" },
  }
  if #issue.labels.nodes > 0 then
    for _, label in ipairs(issue.labels.nodes) do
      local label_bubble = bubbles.make_label_bubble(label.name, label.color, { right_margin_width = 1 })
      vim.list_extend(labels_vt, label_bubble)
    end
  else
    table.insert(labels_vt, { "None yet", "OctoMissingDetails" })
  end
  table.insert(details, labels_vt)

  -- additional details for pull requests
  if issue.commits then
    -- reviewers
    local reviewers = {}
    local collect_reviewer = function(name, state)
      if not reviewers[name] then
        reviewers[name] = { state }
      else
        local states = reviewers[name]
        if not vim.tbl_contains(states, state) then
          table.insert(states, state)
        end
        reviewers[name] = states
      end
    end
    local timeline_nodes = {}
    for _, item in ipairs(issue.timelineItems.nodes) do
      if item ~= vim.NIL then
        table.insert(timeline_nodes, item)
      end
    end
    for _, item in ipairs(timeline_nodes) do
      if item.__typename == "PullRequestReview" then
        local name = item.author.login
        collect_reviewer(name, item.state)
      end
    end
    if issue.reviewRequests and issue.reviewRequests.totalCount > 0 then
      for _, reviewRequest in ipairs(issue.reviewRequests.nodes) do
        if reviewRequest.requestedReviewer ~= vim.NIL then
          local name = reviewRequest.requestedReviewer.login or reviewRequest.requestedReviewer.name
          collect_reviewer(name, "REVIEW_REQUIRED")
        end
      end
    end
    local reviewers_vt = {
      { "Reviewers: ", "OctoDetailsLabel" },
    }
    if #vim.tbl_keys(reviewers) > 0 then
      for _, name in ipairs(vim.tbl_keys(reviewers)) do
        local strongest_review = utils.calculate_strongest_review_state(reviewers[name])
        local reviewer_vt = {
          { name, "OctoUser" },
          { utils.state_icon_map[strongest_review], utils.state_hl_map[strongest_review] },
          { " " },
        }
        vim.list_extend(reviewers_vt, reviewer_vt)
      end
    else
      table.insert(reviewers_vt, { "No reviewers", "OctoMissingDetails" })
    end
    table.insert(details, reviewers_vt)

    -- merged_by
    if issue.merged then
      local merged_by_vt = { { "Merged by: ", "OctoDetailsLabel" } }
      local name = issue.mergedBy.login or issue.mergedBy.name
      local is_viewer = issue.mergedBy.isViewer or false
      local user_bubble = bubbles.make_user_bubble(name, is_viewer)
      vim.list_extend(merged_by_vt, user_bubble)
      table.insert(details, merged_by_vt)
    end

    -- from/into branches
    local branches_vt = {
      { "From: ", "OctoDetailsLabel" },
      { issue.headRefName, "OctoDetailsValue" },
      { " Into: ", "OctoDetailsLabel" },
      { issue.baseRefName, "OctoDetailsValue" },
    }
    table.insert(details, branches_vt)

    -- review decision
    if issue.reviewDecision and issue.reviewDecision ~= vim.NIL then
      local decision_vt = {
        { "Review decision: ", "OctoDetailsLabel" },
        { utils.state_message_map[issue.reviewDecision] },
      }
      table.insert(details, decision_vt)
    end

    -- checks
    if issue.statusCheckRollup and issue.statusCheckRollup ~= vim.NIL then
      local state = issue.statusCheckRollup.state
      local checks_vt = {
        { "Checks: ", "OctoDetailsLabel" },
        { utils.checks_message_map[state], utils.checks_hl_map[state] },
      }
      table.insert(details, checks_vt)
    end

    -- merge state
    if not issue.merged and issue.mergeable then
      local merge_state_vt = {
        { "Merge: ", "OctoDetailsLabel" },
      }

      if issue.mergeable == "MERGEABLE" then
        table.insert(
          merge_state_vt,
          { utils.merge_state_message_map[issue.mergeStateStatus], utils.merge_state_hl_map[issue.mergeStateStatus] }
        )
      else
        table.insert(
          merge_state_vt,
          { utils.mergeable_message_map[issue.mergeable], utils.mergeable_hl_map[issue.mergeable] }
        )
      end

      table.insert(details, merge_state_vt)
    end

<<<<<<< HEAD
    if not issue.merged and issue.autoMergeRequest and issue.autoMergeRequest ~= vim.NIL then
=======
    if not issue.merged and issue.autoMergeRequest ~= vim.NIL and issue.autoMergeRequest ~= nil then
>>>>>>> 4be5acc5
      local auto_merge_vt = {
        { "Auto-merge: ", "OctoDetailsLabel" },
        { "ENABLED", "OctoStateApproved" },
        { " by " },
        { issue.autoMergeRequest.enabledBy.login, "OctoUser" },
        { " (" .. utils.auto_merge_method_map[issue.autoMergeRequest.mergeMethod] .. ")" },
      }
      table.insert(details, auto_merge_vt)
    end

    -- changes
    local changes_vt = {
      { "Commits: ", "OctoDetailsLabel" },
      { tostring(issue.commits.totalCount), "OctoDetailsValue" },
      { " Changed files: ", "OctoDetailsLabel" },
      { tostring(issue.changedFiles), "OctoDetailsValue" },
      { " (", "OctoDetailsLabel" },
      { string.format("+%d ", issue.additions), "OctoDiffstatAdditions" },
      { string.format("-%d ", issue.deletions), "OctoDiffstatDeletions" },
    }
    local diffstat = utils.diffstat { additions = issue.additions, deletions = issue.deletions }
    if diffstat.additions > 0 then
      table.insert(changes_vt, { string.rep("■", diffstat.additions), "OctoDiffstatAdditions" })
    end
    if diffstat.deletions > 0 then
      table.insert(changes_vt, { string.rep("■", diffstat.deletions), "OctoDiffstatDeletions" })
    end
    if diffstat.neutral > 0 then
      table.insert(changes_vt, { string.rep("■", diffstat.neutral), "OctoDiffstatNeutral" })
    end
    table.insert(changes_vt, { ")", "OctoDetailsLabel" })
    table.insert(details, changes_vt)
  end

  local line = 3
  -- write #details + empty lines
  local empty_lines = {}
  for _ = 1, #details + 1 do
    table.insert(empty_lines, "")
  end
  if not update then
    M.write_block(bufnr, empty_lines, line)
  end

  -- write details as virtual text
  for _, d in ipairs(details) do
    M.write_virtual_text(bufnr, constants.OCTO_DETAILS_VT_NS, line - 1, d)
    line = line + 1
  end
end

function M.write_comment(bufnr, comment, kind, line)
  -- possible kinds:
  ---- IssueComment
  ---- PullRequestReview
  ---- PullRequestReviewComment
  ---- PullRequestComment (regular comment (not associated to any review) to a PR review comment)

  local buffer = octo_buffers[bufnr]
  local conf = config.values

  -- heading
  line = line or vim.api.nvim_buf_line_count(bufnr) + 1
  local start_line = line
  M.write_block(bufnr, { "", "" }, line)

  local header_vt = {}
  -- local author_bubble = bubbles.make_user_bubble(
  --   comment.author.login,
  --   comment.viewerDidAuthor,
  --   { margin_width = 1 }
  -- )

  if kind == "PullRequestReview" then
    -- Review top-level comments
    local state_bubble =
      bubbles.make_bubble(utils.state_msg_map[comment.state], utils.state_hl_map[comment.state] .. "Bubble")
    table.insert(header_vt, { conf.timeline_marker .. " ", "OctoTimelineMarker" })
    table.insert(header_vt, { "REVIEW: ", "OctoTimelineItemHeading" })
    --vim.list_extend(header_vt, author_bubble)
    table.insert(header_vt, {
      comment.author.login,
      comment.viewerDidAuthor and "OctoUserViewer" or "OctoUser",
    })
    table.insert(header_vt, { " ", "OctoTimelineItemHeading" })
    vim.list_extend(header_vt, state_bubble)
    table.insert(header_vt, { " " .. utils.format_date(comment.createdAt), "OctoDate" })
    if not comment.viewerCanUpdate then
      table.insert(header_vt, { " ", "OctoRed" })
    end
  elseif kind == "PullRequestReviewComment" then
    -- Review thread comments
    local state_bubble =
      bubbles.make_bubble(comment.state:lower(), utils.state_hl_map[comment.state] .. "Bubble", { margin_width = 1 })
    table.insert(
      header_vt,
      { string.rep(" ", 2 * conf.timeline_indent) .. conf.timeline_marker .. " ", "OctoTimelineMarker" }
    )
    table.insert(header_vt, { "THREAD COMMENT: ", "OctoTimelineItemHeading" })
    table.insert(header_vt, { comment.author.login, comment.viewerDidAuthor and "OctoUserViewer" or "OctoUser" })
    if comment.state ~= "SUBMITTED" then
      vim.list_extend(header_vt, state_bubble)
    end
    table.insert(header_vt, { " " .. utils.format_date(comment.createdAt), "OctoDate" })
    if not comment.viewerCanUpdate then
      table.insert(header_vt, { " ", "OctoRed" })
    end
  elseif kind == "PullRequestComment" then
    -- Regular comment for a review thread comments
    table.insert(
      header_vt,
      { string.rep(" ", 2 * conf.timeline_indent) .. conf.timeline_marker .. " ", "OctoTimelineMarker" }
    )
    table.insert(header_vt, { "COMMENT: ", "OctoTimelineItemHeading" })
    table.insert(header_vt, { comment.author.login, comment.viewerDidAuthor and "OctoUserViewer" or "OctoUser" })
    table.insert(header_vt, { " " .. utils.format_date(comment.createdAt), "OctoDate" })
    if not comment.viewerCanUpdate then
      table.insert(header_vt, { " ", "OctoRed" })
    end
  elseif kind == "IssueComment" then
    -- Issue comments
    table.insert(header_vt, { conf.timeline_marker .. " ", "OctoTimelineMarker" })
    table.insert(header_vt, { "COMMENT: ", "OctoTimelineItemHeading" })
    --vim.list_extend(header_vt, author_bubble)
    if comment.author ~= vim.NIL then
      table.insert(header_vt, { comment.author.login, comment.viewerDidAuthor and "OctoUserViewer" or "OctoUser" })
    end
    table.insert(header_vt, { " " .. utils.format_date(comment.createdAt), "OctoDate" })
    if not comment.viewerCanUpdate then
      table.insert(header_vt, { " ", "OctoRed" })
    end
  end
  local comment_vt_ns = vim.api.nvim_create_namespace ""
  M.write_virtual_text(bufnr, comment_vt_ns, line - 1, header_vt)

  if kind == "PullRequestReview" and utils.is_blank(comment.body) then
    -- do not render empty review comments
    return start_line, start_line + 1
  end

  -- body
  line = line + 2
  local comment_body = utils.trim(string.gsub(comment.body, "\r\n", "\n"))
  if vim.startswith(comment_body, constants.NO_BODY_MSG) or utils.is_blank(comment_body) then
    comment_body = " "
  end
  local content = vim.split(comment_body, "\n", true)
  vim.list_extend(content, { "" })
  local comment_mark = M.write_block(bufnr, content, line, true)

  line = line + #content

  -- reactions
  local reaction_line
  if utils.count_reactions(comment.reactionGroups) > 0 then
    M.write_block(bufnr, { "", "" }, line)
    reaction_line = M.write_reactions(bufnr, comment.reactionGroups, line)
    line = line + 2
  end

  -- update metadata
  local comments_metadata = buffer.commentsMetadata
  table.insert(
    comments_metadata,
    CommentMetadata:new {
      author = comment.author ~= vim.NIL and comment.author.name or "",
      id = comment.id,
      dirty = false,
      savedBody = comment_body,
      body = comment_body,
      extmark = comment_mark,
      namespace = comment_vt_ns,
      reactionLine = reaction_line,
      viewerCanUpdate = comment.viewerCanUpdate,
      viewerCanDelete = comment.viewerCanDelete,
      viewerDidAuthor = comment.viewerDidAuthor,
      reactionGroups = comment.reactionGroups,
      kind = kind,
      replyTo = comment.replyTo,
      replyToRest = comment.replyToRest,
      reviewId = comment.pullRequestReview and comment.pullRequestReview.id,
      path = comment.path,
      diffSide = comment.diffSide,
      snippetStartLine = comment.start_line,
      snippetEndLine = comment.end_line,
    }
  )

  return start_line, line - 1
end

local function find_snippet_range(diffhunk_lines)
  local conf = config.values
  local context_lines = conf.snippet_context_lines or 4
  local snippet_start
  local count = 0
  for i = #diffhunk_lines, 1, -1 do
    local line = diffhunk_lines[i]

    -- once we find where the snippet should start, add `context_lines` of context
    if snippet_start then
      if vim.startswith(line, "+") or vim.startswith(line, "-") then
        -- we found a different diff, so do not include it
        snippet_start = i + 1
        break
      end
      snippet_start = i
      count = count + 1
      if count > context_lines then
        break
      end
    end

    -- if we cant find a lower boundary in the last `context_lines` then set boundary
    if not snippet_start and i < #diffhunk_lines - context_lines + 2 then
      snippet_start = i
      break
    end

    -- found lower boundary
    if not snippet_start and not vim.startswith(line, "+") and not vim.startswith(line, "-") then
      snippet_start = i
    end
  end

  local snippet_end = #diffhunk_lines

  return snippet_start, snippet_end
end

local function get_lnum_chunks(opts)
  if not opts.left_line and opts.right_line then
    return {
      { string.rep(" ", opts.max_lnum), "DiffAdd" },
      { " ", "DiffAdd" },
      {
        string.rep(" ", opts.max_lnum - vim.fn.strdisplaywidth(tostring(opts.right_line))) .. tostring(opts.right_line),
        "DiffAdd",
      },
      { " ", "DiffAdd" },
    }
  elseif not opts.right_line and opts.left_line then
    return {
      {
        string.rep(" ", opts.max_lnum - vim.fn.strdisplaywidth(tostring(opts.left_line))) .. tostring(opts.left_line),
        "DiffDelete",
      },
      { " ", "DiffDelete" },
      { string.rep(" ", opts.max_lnum), "DiffDelete" },
      { " ", "DiffDelete" },
    }
  elseif opts.right_line and opts.left_line then
    return {
      {
        string.rep(" ", opts.max_lnum - vim.fn.strdisplaywidth(tostring(opts.left_line))) .. tostring(opts.left_line),
      },
      { " " },
      {
        string.rep(" ", opts.max_lnum - vim.fn.strdisplaywidth(tostring(opts.right_line))) .. tostring(opts.right_line),
      },
      { " " },
    }
  end
end

function M.write_thread_snippet(bufnr, diffhunk, start_line, comment_start, comment_end, comment_side)
  -- this function will print a diff snippet from the diff hunk.
  -- we need to use the original positions for comment_start and comment_end
  -- since the diff hunk always use the original positions.

  start_line = start_line or vim.api.nvim_buf_line_count(bufnr) + 1
  if not diffhunk then
    return start_line, start_line
  end

  -- clear virtual texts
  vim.api.nvim_buf_clear_namespace(bufnr, constants.OCTO_DIFFHUNK_VT_NS, start_line - 2, -1)

  -- generate maps from diffhunk line to code line:
  local diffhunk_lines = vim.split(diffhunk, "\n")
  local map = utils.generate_position2line_map(diffhunk)

  -- calculate length of the higher line number
  local max_lnum = math.max(
    vim.fn.strdisplaywidth(tostring(map.right_offset + #diffhunk_lines)),
    vim.fn.strdisplaywidth(tostring(map.left_offset + #diffhunk_lines))
  )

  -- calculate diffhunk subrange to show
  local side_lines
  if comment_side == "RIGHT" then
    side_lines = map.right_side_lines
  elseif comment_side == "LEFT" then
    side_lines = map.left_side_lines
  end
  local snippet_start, snippet_end
  if comment_side and comment_start ~= comment_end then
    -- multiline comment: write just those lines
    for pos, l in pairs(side_lines) do
      if tonumber(l) == tonumber(comment_start) then
        snippet_start = pos
      elseif tonumber(l) == tonumber(comment_end) then
        snippet_end = pos
      end
    end
  else
    -- for single-line comment, add additional context lines
    for pos, l in pairs(side_lines) do
      if tonumber(l) == tonumber(comment_start) then
        snippet_start, snippet_end = find_snippet_range(utils.tbl_slice(diffhunk_lines, 1, pos, 1))
        break
      end
    end
  end
  if not snippet_end then
    -- could not find comment end line in the diff hunk,
    -- defaulting to last diff hunk line
    snippet_end = #side_lines
  end
  if not snippet_start then
    -- could not find comment sart line in the diff hunk,
    -- defaulting to last diff hunk line - 3
    snippet_start = #side_lines - 3
  end

  -- calculate longest line in the visible section of the diffhunk
  local max_length = -1
  for i = snippet_start, snippet_end do
    local line = diffhunk_lines[i]
    if vim.fn.strdisplaywidth(line) > max_length then
      max_length = vim.fn.strdisplaywidth(line)
    end
  end
  max_length = math.max(max_length, vim.fn.winwidth(0) - 10)

  -- write empty lines to hold virtual text
  local empty_lines = {}
  for _ = snippet_start, snippet_end + 3 do
    table.insert(empty_lines, "")
  end
  M.write_block(bufnr, empty_lines, start_line)

  -- prepare vt chunks
  local vt_lines = {}
  table.insert(vt_lines, { { string.format("┌%s┐", string.rep("─", max_length + 2)) } })
  for i = snippet_start, snippet_end do
    local line = diffhunk_lines[i]
    if not line then
      break
    end

    if vim.startswith(line, "@@ ") then
      local index = string.find(line, "@[^@]*$")
      table.insert(vt_lines, {
        { "│" },
        { string.rep(" ", 2 * max_lnum + 1), "DiffLine" },
        { string.sub(line, 0, index), "DiffLine" },
        { string.sub(line, index + 1), "DiffLine" },
        { string.rep(" ", 1 + max_length - vim.fn.strdisplaywidth(line) - 2 * max_lnum), "DiffLine" },
        { "│" },
      })
    elseif vim.startswith(line, "+") then
      local vt_line = { { "│" } }
      vim.list_extend(vt_line, get_lnum_chunks { right_line = map.right_side_lines[i], max_lnum = max_lnum })
      vim.list_extend(vt_line, {
        { line:gsub("^.", " "), "DiffAdd" },
        { string.rep(" ", max_length - vim.fn.strdisplaywidth(line) - 2 * max_lnum), "DiffAdd" },
        { "│" },
      })
      table.insert(vt_lines, vt_line)
    elseif vim.startswith(line, "-") then
      local vt_line = { { "│" } }
      vim.list_extend(vt_line, get_lnum_chunks { left_line = map.left_side_lines[i], max_lnum = max_lnum })
      vim.list_extend(vt_line, {
        { line:gsub("^.", " "), "DiffDelete" },
        { string.rep(" ", max_length - vim.fn.strdisplaywidth(line) - 2 * max_lnum), "DiffDelete" },
        { "│" },
      })
      table.insert(vt_lines, vt_line)
    else
      local vt_line = { { "│" } }
      vim.list_extend(
        vt_line,
        get_lnum_chunks {
          left_line = map.left_side_lines[i],
          right_line = map.right_side_lines[i],
          max_lnum = max_lnum,
        }
      )
      vim.list_extend(vt_line, {
        { line },
        { string.rep(" ", max_length - vim.fn.strdisplaywidth(line) - 2 * max_lnum) },
        { "│" },
      })
      table.insert(vt_lines, vt_line)
    end
  end
  table.insert(vt_lines, { { string.format("└%s┘", string.rep("─", max_length + 2)) } })

  -- write snippet as virtual text
  local line = start_line - 1
  for _, vt_line in ipairs(vt_lines) do
    M.write_virtual_text(bufnr, constants.OCTO_DIFFHUNK_VT_NS, line, vt_line)
    line = line + 1
  end

  return start_line, line
end

function M.write_review_thread_header(bufnr, opts, line)
  line = line or vim.api.nvim_buf_line_count(bufnr) - 1

  local conf = config.values

  -- clear virtual texts
  vim.api.nvim_buf_clear_namespace(bufnr, constants.OCTO_THREAD_HEADER_VT_NS, line, line + 2)

  local header_vt = {
    { string.rep(" ", conf.timeline_indent) .. conf.timeline_marker .. " ", "OctoTimelineMarker" },
    { "THREAD: ", "OctoTimelineItemHeading" },
    { "[", "OctoSymbol" },
    { opts.path .. " ", "OctoDetailsLabel" },
    { tostring(opts.start_line) .. ":" .. tostring(opts.end_line), "OctoDetailsValue" },
    { "] [Commit: ", "OctoSymbol" },
    { opts.commit, "OctoDetailsLabel" },
    { "] ", "OctoSymbol" },
  }
  if opts.isOutdated then
    -- local outdated_bubble = bubbles.make_bubble(
    --   "outdate",
    --   "OctoBubbleRed",
    --   { margin_width = 1 }
    -- )
    -- vim.list_extend(header_vt, outdated_bubble)
    vim.list_extend(header_vt, { { conf.outdated_icon, "OctoRed" } })
  end

  if opts.isResolved then
    -- local resolved_bubble = bubbles.make_bubble(
    --   "resolved",
    --   "OctoBubbleGreen",
    --   { margin_width = 1 }
    -- )
    --vim.list_extend(header_vt, resolved_bubble)
    vim.list_extend(header_vt, { { conf.resolved_icon, "OctoGreen" } })
    if opts.resolvedBy then
      vim.list_extend(
        header_vt,
        { { " [Resolved by: ", "OctoSymbol" }, { opts.resolvedBy.login, "OctoDetailsLabel" }, { "] ", "OctoSymbol" } }
      )
    end
  end

  M.write_block(bufnr, { "" })
  M.write_virtual_text(bufnr, constants.OCTO_THREAD_HEADER_VT_NS, line + 1, header_vt)
end

function M.write_reactions_summary(bufnr, reactions)
  local lines = {}
  local max_width = math.floor(vim.fn.winwidth(0) * 0.4)
  for reaction, users in pairs(reactions) do
    local user_str = table.concat(users, ", ")
    local reaction_lines = utils.text_wrap(string.format(" %s %s", utils.reaction_map[reaction], user_str), max_width)
    local indented_lines = { reaction_lines[1] }
    for i = 2, #reaction_lines do
      table.insert(indented_lines, "   " .. reaction_lines[i])
    end
    vim.list_extend(lines, indented_lines)
  end
  local max_length = -1
  for _, line in ipairs(lines) do
    max_length = math.max(max_length, vim.fn.strdisplaywidth(line))
  end
  vim.api.nvim_buf_set_lines(bufnr, 0, 0, false, lines)
  return #lines, max_length
end

local function chunk_length(max_length, chunk)
  local length = 0
  for _, c in ipairs(chunk) do
    length = length + vim.fn.strdisplaywidth(c[1])
  end
  return math.max(max_length, length)
end

function M.write_user_profile(bufnr, user, opts)
  opts = opts or {}
  local max_width = opts.max_width or 80
  local chunks = {}
  local max_length = -1

  -- name
  local name_chunk = {
    { " " },
    { user.login, "OctoDetailsValue" },
  }
  if user.name ~= vim.NIL then
    vim.list_extend(name_chunk, {
      { string.format(" (%s)", user.name) },
    })
  end
  max_length = chunk_length(max_length, name_chunk)
  table.insert(chunks, name_chunk)

  -- status
  if user.status ~= vim.NIL then
    local status_chunk = { { " " } }
    if user.status.emoji ~= vim.NIL then
      table.insert(status_chunk, { user.status.emoji })
      table.insert(status_chunk, { " " })
    end
    if user.status.message ~= vim.NIL then
      table.insert(status_chunk, { user.status.message })
    end
    if #status_chunk > 0 then
      max_length = chunk_length(max_length, status_chunk)
      table.insert(chunks, status_chunk)
    end
  end

  -- bio
  if user.bio ~= vim.NIL then
    for _, line in ipairs(utils.text_wrap(user.bio, max_width - 4)) do
      local bio_line_chunk = { { " " }, { line } }
      max_length = chunk_length(max_length, bio_line_chunk)
      table.insert(chunks, bio_line_chunk)
    end
  end

  -- followers/following
  local follow_chunk = {
    { " " },
    { "Followers: ", "OctoDetailsValue" },
    { tostring(user.followers.totalCount) },
    { " Following: ", "OctoDetailsValue" },
    { tostring(user.following.totalCount) },
  }
  max_length = chunk_length(max_length, follow_chunk)
  table.insert(chunks, follow_chunk)

  -- location
  if user.location ~= vim.NIL then
    local location_chunk = {
      { " " },
      { "🏠 " .. user.location },
    }
    max_length = chunk_length(max_length, location_chunk)
    table.insert(chunks, location_chunk)
  end

  -- company
  if user.company ~= vim.NIL then
    local company_chunk = {
      { " " },
      { "🏢 " .. user.company },
    }
    max_length = chunk_length(max_length, company_chunk)
    table.insert(chunks, company_chunk)
  end

  -- hovercards
  if #user.hovercard.contexts > 0 then
    for _, context in ipairs(user.hovercard.contexts) do
      local hovercard_chunk = {
        { " " },
        { context.message },
      }
      max_length = chunk_length(max_length, hovercard_chunk)
      table.insert(chunks, hovercard_chunk)
    end
  end

  -- twitter
  if user.twitterUsername ~= vim.NIL then
    local twitter_chunk = {
      { " " },
      { "🐦 " .. user.twitterUsername },
    }
    max_length = chunk_length(max_length, twitter_chunk)
    table.insert(chunks, twitter_chunk)
  end

  -- website
  if user.websiteUrl ~= vim.NIL then
    local website_chunk = {
      { " " },
      { "🔗 " .. user.websiteUrl },
    }
    max_length = chunk_length(max_length, website_chunk)
    table.insert(chunks, website_chunk)
  end

  -- badges
  local badges_chunk = {}
  if user.hasSponsorsListing then
    local sponsor_bubble = bubbles.make_bubble("SPONSOR", "OctoBubbleBlue", { margin_width = 1 })
    vim.list_extend(badges_chunk, sponsor_bubble)
  end
  if user.isEmployee then
    local staff_bubble = bubbles.make_bubble("STAFF", "OctoBubblePurple", { margin_width = 1 })
    vim.list_extend(badges_chunk, staff_bubble)
  end
  if #badges_chunk > 0 then
    max_length = chunk_length(max_length, badges_chunk)
    table.insert(chunks, badges_chunk)
  end

  for i = 1, #chunks do
    M.write_block(bufnr, { "" }, i)
  end
  for i = 1, #chunks do
    M.write_virtual_text(bufnr, constants.OCTO_PROFILE_VT_NS, i - 1, chunks[i])
  end
  return #chunks, max_length
end

function M.write_issue_summary(bufnr, issue, opts)
  opts = opts or {}
  local conf = config.values
  local max_length = opts.max_length or 80
  local chunks = {}

  -- repo and date line
  table.insert(chunks, {
    { " " },
    { issue.repository.nameWithOwner, "OctoDetailsValue" },
    { " " .. utils.format_date(issue.createdAt), "OctoDetailsValue" },
  })

  -- issue body
  table.insert(chunks, {
    { " " },
    { "[" .. issue.state .. "] ", utils.state_hl_map[issue.state] },
    { issue.title .. " ", "OctoDetailsLabel" },
    { "#" .. issue.number .. " ", "OctoDetailsValue" },
  })
  table.insert(chunks, { { "" } })

  -- issue body
  local body = vim.split(issue.body, "\n")
  body = table.concat(body, " ")
  body = body:gsub("[%c]", " ")
  body = body:sub(1, max_length - 4 - 2) .. "…"
  table.insert(chunks, {
    { " " },
    { body },
  })
  table.insert(chunks, { { "" } })

  -- labels
  if #issue.labels.nodes > 0 then
    local labels = {}
    for _, label in ipairs(issue.labels.nodes) do
      local label_bubble = bubbles.make_label_bubble(label.name, label.color, { right_margin_width = 1 })
      vim.list_extend(labels, label_bubble)
    end
    table.insert(chunks, labels)
    table.insert(chunks, { { "" } })
  end

  -- PR branches
  if issue.__typename == "PullRequest" then
    table.insert(chunks, {
      { " " },
      { "[", "OctoDetailsValue" },
      { issue.baseRefName, "OctoDetailsLabel" },
      { "] ⟵ [", "OctoDetailsValue" },
      { issue.headRefName, "OctoDetailsLabel" },
      { "]", "OctoDetailsValue" },
    })
    table.insert(chunks, { { "" } })
  end

  -- author line
  table.insert(chunks, {
    { " " },
    { conf.user_icon or " " },
    { issue.author.login },
  })

  for i = 1, #chunks do
    M.write_block(bufnr, { "" }, i)
  end
  for i = 1, #chunks do
    M.write_virtual_text(bufnr, constants.OCTO_SUMMARY_VT_NS, i - 1, chunks[i])
  end
  return #chunks
end

local function write_event(bufnr, vt)
  local line = vim.api.nvim_buf_line_count(bufnr) - 1
  M.write_block(bufnr, { "" }, line + 2)
  M.write_virtual_text(bufnr, constants.OCTO_EVENT_VT_NS, line + 1, vt)
end

function M.write_assigned_event(bufnr, item)
  -- local actor_bubble = bubbles.make_user_bubble(
  --   item.actor.login,
  --   item.actor.login == vim.g.octo_viewer
  -- )
  local vt = {}
  local conf = config.values
  table.insert(vt, { conf.timeline_marker .. " ", "OctoTimelineMarker" })
  table.insert(vt, { "EVENT: ", "OctoTimelineItemHeading" })
  --vim.list_extend(vt, actor_bubble)
  table.insert(vt, { item.actor.login, item.actor.login == vim.g.octo_viewer and "OctoUserViewer" or "OctoUser" })
  table.insert(vt, { " assigned this to ", "OctoTimelineItemHeading" })
  table.insert(vt, { item.assignee.login or item.assignee.name, "OctoDetailsLabel" })
  table.insert(vt, { " " .. utils.format_date(item.createdAt), "OctoDate" })
  write_event(bufnr, vt)
end

function M.write_commit_event(bufnr, item)
  local vt = {}
  local conf = config.values
  table.insert(vt, { conf.timeline_marker .. " ", "OctoTimelineMarker" })
  table.insert(vt, { "EVENT: ", "OctoTimelineItemHeading" })
  if item.commit.committer.user ~= vim.NIL then
    -- local commiter_bubble = bubbles.make_user_bubble(
    --   item.commit.committer.user.login,
    --   item.commit.committer.user.login == vim.g.octo_viewer
    -- )
    -- vim.list_extend(vt, commiter_bubble)
    table.insert(vt, {
      item.commit.committer.user.login,
      item.commit.committer.user.login == vim.g.octo_viewer and "OctoUserViewer" or "OctoUser",
    })
  end
  table.insert(vt, { " added ", "OctoTimelineItemHeading" })
  table.insert(vt, { item.commit.abbreviatedOid, "OctoDetailsLabel" })
  table.insert(vt, { " '", "OctoTimelineItemHeading" })
  table.insert(vt, { item.commit.messageHeadline, "OctoDetailsLabel" })
  table.insert(vt, { " " .. utils.format_date(item.createdAt), "OctoDate" })
  write_event(bufnr, vt)
end

function M.write_merged_event(bufnr, item)
  -- local actor_bubble = bubbles.make_user_bubble(
  --   item.actor.login,
  --   item.actor.login == vim.g.octo_viewer
  -- )
  local vt = {}
  local conf = config.values
  table.insert(vt, { conf.timeline_marker .. " ", "OctoTimelineMarker" })
  table.insert(vt, { "EVENT: ", "OctoTimelineItemHeading" })
  --vim.list_extend(vt, actor_bubble)
  table.insert(vt, { item.actor.login, item.actor.login == vim.g.octo_viewer and "OctoUserViewer" or "OctoUser" })
  table.insert(vt, { " merged commit ", "OctoTimelineItemHeading" })
  table.insert(vt, { item.commit.abbreviatedOid, "OctoDetailsLabel" })
  table.insert(vt, { " into ", "OctoTimelineItemHeading" })
  table.insert(vt, { item.mergeRefName, "OctoTimelineItemHeading" })
  table.insert(vt, { " " .. utils.format_date(item.createdAt), "OctoDate" })
  write_event(bufnr, vt)
end

function M.write_closed_event(bufnr, item)
  -- local actor_bubble = bubbles.make_user_bubble(
  --   item.actor.login,
  --   item.actor.login == vim.g.octo_viewer
  -- )
  local vt = {}
  local conf = config.values
  table.insert(vt, { conf.timeline_marker .. " ", "OctoTimelineMarker" })
  table.insert(vt, { "EVENT: ", "OctoTimelineItemHeading" })
  --vim.list_extend(vt, actor_bubble)
  table.insert(vt, { item.actor.login, item.actor.login == vim.g.octo_viewer and "OctoUserViewer" or "OctoUser" })
  table.insert(vt, { " closed this ", "OctoTimelineItemHeading" })
  table.insert(vt, { " " .. utils.format_date(item.createdAt), "OctoDate" })
  write_event(bufnr, vt)
end

function M.write_labeled_events(bufnr, items, action)
  -- local actor_bubble = bubbles.make_user_bubble(
  --   item.actor.login,
  --   item.actor.login == vim.g.octo_viewer
  -- )
  local labels_by_actor = {}
  for _, item in ipairs(items) do
    local key = item.actor ~= vim.NIL and item.actor.login or vim.NIL
    local labels = labels_by_actor[key] or {}
    table.insert(labels, item.label)
    labels_by_actor[key] = labels
  end

  for _, actor in ipairs(vim.tbl_keys(labels_by_actor)) do
    local vt = {}
    local conf = config.values
    table.insert(vt, { conf.timeline_marker .. " ", "OctoTimelineMarker" })
    table.insert(vt, { "EVENT: ", "OctoTimelineItemHeading" })
    --vim.list_extend(vt, actor_bubble)
    if actor ~= vim.NIL then
      table.insert(vt, { actor, actor == vim.g.octo_viewer and "OctoUserViewer" or "OctoUser" })
      table.insert(vt, { " " .. action .. " ", "OctoTimelineItemHeading" })
    else
      table.insert(vt, { action .. " ", "OctoTimelineItemHeading" })
    end
    local labels = labels_by_actor[actor]
    for _, label in ipairs(labels) do
      local label_bubble = bubbles.make_label_bubble(label.name, label.color, { right_margin_width = 1 })
      vim.list_extend(vt, label_bubble)
    end
    table.insert(vt, { #labels > 1 and "labels" or "label", "OctoTimelineItemHeading" })
    write_event(bufnr, vt)
  end
end

function M.write_reopened_event(bufnr, item)
  -- local actor_bubble = bubbles.make_user_bubble(
  --   item.actor.login,
  --   item.actor.login == vim.g.octo_viewer
  -- )
  local vt = {}
  local conf = config.values
  table.insert(vt, { conf.timeline_marker .. " ", "OctoTimelineMarker" })
  table.insert(vt, { "EVENT: ", "OctoTimelineItemHeading" })
  --vim.list_extend(vt, actor_bubble)
  table.insert(vt, { item.actor.login, item.actor.login == vim.g.octo_viewer and "OctoUserViewer" or "OctoUser" })
  table.insert(vt, { " reopened this ", "OctoTimelineItemHeading" })
  table.insert(vt, { " " .. utils.format_date(item.createdAt), "OctoDate" })
  write_event(bufnr, vt)
end

function M.write_review_requested_event(bufnr, item)
  -- local actor_bubble = bubbles.make_user_bubble(
  --   item.actor.login,
  --   item.actor.login == vim.g.octo_viewer
  -- )

  local vt = {}
  local conf = config.values
  table.insert(vt, { conf.timeline_marker .. " ", "OctoTimelineMarker" })
  table.insert(vt, { "EVENT: ", "OctoTimelineItemHeading" })
  --vim.list_extend(vt, actor_bubble)
  table.insert(vt, { item.actor.login, item.actor.login == vim.g.octo_viewer and "OctoUserViewer" or "OctoUser" })
  if item.requestedReviewer == vim.NIL then
    table.insert(vt, { " requested a review", "OctoTimelineItemHeading" })
  else
    table.insert(vt, { " requested a review from ", "OctoTimelineItemHeading" })
    table.insert(vt, { item.requestedReviewer.login or item.requestedReviewer.name, "OctoUser" })
  end
  table.insert(vt, { " " .. utils.format_date(item.createdAt), "OctoDate" })
  write_event(bufnr, vt)
end

function M.write_review_request_removed_event(bufnr, item)
  -- local actor_bubble = bubbles.make_user_bubble(
  --   item.actor.login,
  --   item.actor.login == vim.g.octo_viewer
  -- )
  local vt = {}
  local conf = config.values
  table.insert(vt, { conf.timeline_marker .. " ", "OctoTimelineMarker" })
  table.insert(vt, { "EVENT: ", "OctoTimelineItemHeading" })
  --vim.list_extend(vt, actor_bubble)
  table.insert(vt, { item.actor.login, item.actor.login == vim.g.octo_viewer and "OctoUserViewer" or "OctoUser" })
  if item.requestedReviewer == vim.NIL then
    table.insert(vt, { " removed a review request", "OctoTimelineItemHeading" })
  else
    table.insert(vt, { " removed a review request for ", "OctoTimelineItemHeading" })
    table.insert(vt, { item.requestedReviewer.login or item.requestedReviewer.name, "OctoUser" })
  end
  table.insert(vt, { " " .. utils.format_date(item.createdAt), "OctoDate" })
  write_event(bufnr, vt)
end

function M.write_review_dismissed_event(bufnr, item)
  -- local actor_bubble = bubbles.make_user_bubble(
  --   item.actor.login,
  --   item.actor.login == vim.g.octo_viewer
  -- )
  local vt = {}
  local conf = config.values
  table.insert(vt, { conf.timeline_marker .. " ", "OctoTimelineMarker" })
  table.insert(vt, { "EVENT: ", "OctoTimelineItemHeading" })
  --vim.list_extend(vt, actor_bubble)
  table.insert(vt, { item.actor.login, item.actor.login == vim.g.octo_viewer and "OctoUserViewer" or "OctoUser" })
  table.insert(vt, { " dismissed a review", "OctoTimelineItemHeading" })
  if item.dismissalMessage ~= vim.NIL then
    table.insert(vt, { " [", "OctoTimelineItemHeading" })
    table.insert(vt, { item.dismissalMessage, "OctoUser" })
    table.insert(vt, { "]", "OctoTimelineItemHeading" })
  end
  table.insert(vt, { " " .. utils.format_date(item.createdAt), "OctoDate" })
  write_event(bufnr, vt)
end

function M.write_threads(bufnr, threads)
  local comment_start, comment_end

  -- print each of the threads
  for _, thread in ipairs(threads) do
    local thread_start, thread_end
    for _, comment in ipairs(thread.comments.nodes) do
      -- augment comment details
      comment.path = thread.path
      comment.diffSide = thread.diffSide

      -- review thread header
      if utils.is_blank(comment.replyTo) then
        local start_line = not utils.is_blank(thread.originalStartLine) and thread.originalStartLine
          or thread.originalLine
        local end_line = thread.originalLine
        comment.start_line = start_line
        comment.end_line = end_line

        -- write thread header
        M.write_review_thread_header(bufnr, {
          path = thread.path,
          start_line = start_line,
          end_line = end_line,
          isOutdated = thread.isOutdated,
          isResolved = thread.isResolved,
          resolvedBy = thread.resolvedBy,
          commit = comment.originalCommit.abbreviatedOid,
        })

        -- write empty line
        M.write_block(bufnr, { "" })

        -- write snippet
        thread_start, thread_end =
          M.write_thread_snippet(bufnr, comment.diffHunk, nil, start_line, end_line, thread.diffSide)
      end

      comment_start, comment_end = M.write_comment(bufnr, comment, "PullRequestReviewComment")
      folds.create(bufnr, comment_start + 1, comment_end, true)
      thread_end = comment_end
    end
    folds.create(bufnr, thread_start - 1, thread_end - 1, not thread.isCollapsed)

    -- mark the thread region
    local thread_mark_id = vim.api.nvim_buf_set_extmark(bufnr, constants.OCTO_THREAD_NS, thread_start - 1, 0, {
      end_line = thread_end,
      end_col = 0,
    })
    local buffer = octo_buffers[bufnr]
    -- store thread info in the octo buffer for later reference
    buffer.threadsMetadata[tostring(thread_mark_id)] = ThreadMetadata:new {
      threadId = thread.id,
      replyTo = thread.comments.nodes[1].id,
      replyToRest = utils.extract_rest_id(thread.comments.nodes[1].url),
      reviewId = thread.comments.nodes[1].pullRequestReview.id,
      path = thread.path,
      line = thread.originalStartLine ~= vim.NIL and thread.originalStartLine or thread.originalLine,
    }
  end

  return comment_end
end

function M.write_virtual_text(bufnr, ns, line, chunks, mode)
  mode = mode or "extmark"
  if mode == "extmark" then
    pcall(
      vim.api.nvim_buf_set_extmark,
      bufnr,
      ns,
      line,
      0,
      { virt_text = chunks, virt_text_pos = "overlay", hl_mode = "combine" }
    )
  elseif mode == "vt" then
    pcall(vim.api.nvim_buf_set_virtual_text, bufnr, ns, line, chunks, {})
  end
end

return M<|MERGE_RESOLUTION|>--- conflicted
+++ resolved
@@ -487,11 +487,7 @@
       table.insert(details, merge_state_vt)
     end
 
-<<<<<<< HEAD
     if not issue.merged and issue.autoMergeRequest and issue.autoMergeRequest ~= vim.NIL then
-=======
-    if not issue.merged and issue.autoMergeRequest ~= vim.NIL and issue.autoMergeRequest ~= nil then
->>>>>>> 4be5acc5
       local auto_merge_vt = {
         { "Auto-merge: ", "OctoDetailsLabel" },
         { "ENABLED", "OctoStateApproved" },
